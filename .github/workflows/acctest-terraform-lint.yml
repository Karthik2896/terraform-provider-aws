name: Acceptance Test Linting
on:
  push:
    branches:
      - master
      - 'release/**'
  pull_request:
    paths:
      - .github/workflows/acctest-terraform-lint.yml
      - aws/core_acceptance_test.go
      - aws/data_source_aws_*_test.go
<<<<<<< HEAD
      - aws/resource_aws_[a-g]*_test.go
      - aws/resource_aws_[o-s]*_test.go
=======
      - aws/resource_aws_[a-n]*_test.go
>>>>>>> 824b48c9

env:
  GO_VERSION: "1.14"
  GO111MODULE: on
  TFLINT_VERSION: "v0.20.1"

jobs:
  terrafmt:
    runs-on: ubuntu-latest
    steps:
      - uses: actions/checkout@v2
      - uses: actions/setup-go@v2
        with:
          go-version: ${{ env.GO_VERSION }}
      - uses: actions/cache@v2
        continue-on-error: true
        timeout-minutes: 2
        with:
          path: ~/go/pkg/mod
          key: ${{ runner.os }}-go-pkg-mod-${{ hashFiles('go.sum') }}
      - run: |
          # go get github.com/katbyte/terrafmt
          git clone --branch tracking-main --single-branch https://github.com/gdavison/terrafmt terrafmt
          cd terrafmt
          go install
      # - run: terrafmt diff ./aws --check --pattern '*_test.go' --quiet --fmtcompat
      - run: |
          find ./aws -type f \( \
            -name 'core_acceptance_test.go' \
            -o -name 'data_source_aws_*_test.go' \
            -o -name 'resource_aws_a*_test.go' \
            -o -name 'resource_aws_b*_test.go' \
            -o -name 'resource_aws_c*_test.go' \
            -o -name 'resource_aws_d*_test.go' \
            -o -name 'resource_aws_e*_test.go' \
            -o -name 'resource_aws_f*_test.go' \
            -o -name 'resource_aws_g*_test.go' \
<<<<<<< HEAD
            -o -name 'resource_aws_o*_test.go' \
            -o -name 'resource_aws_p*_test.go' \
            -o -name 'resource_aws_q*_test.go' \
            -o -name 'resource_aws_r*_test.go' \
            -o -name 'resource_aws_s*_test.go' \
=======
            -o -name 'resource_aws_h*_test.go' \
            -o -name 'resource_aws_i*_test.go' \
            -o -name 'resource_aws_j*_test.go' \
            -o -name 'resource_aws_k*_test.go' \
            -o -name 'resource_aws_l*_test.go' \
            -o -name 'resource_aws_m*_test.go' \
            -o -name 'resource_aws_n*_test.go' \
>>>>>>> 824b48c9
            \) \
            | sort -u \
            | grep -v resource_aws_apigatewayv2_domain_name_test.go \
            | grep -v resource_aws_dynamodb_table_test.go \
            | grep -v resource_aws_ecs_capacity_provider_test.go \
            | grep -v resource_aws_efs_file_system_test.go \
<<<<<<< HEAD
            | grep -v resource_aws_quicksight_user_test.go \
            | grep -v resource_aws_s3_bucket_object_test.go \
            | grep -v resource_aws_sns_platform_application_test.go \
=======
            | grep -v resource_aws_kinesis_stream_test.go \
            | grep -v resource_aws_kms_grant_test.go \
>>>>>>> 824b48c9
            | xargs -I {} terrafmt diff --check --quiet --fmtcompat {}

  validate-terraform:
    runs-on: ubuntu-latest
    steps:
      - uses: actions/checkout@v2
      - uses: actions/setup-go@v2
        with:
          go-version: ${{ env.GO_VERSION }}
      - uses: actions/cache@v2
        continue-on-error: true
        timeout-minutes: 2
        with:
          path: ~/go/pkg/mod
          key: ${{ runner.os }}-go-pkg-mod-${{ hashFiles('go.sum') }}
      - run: |
          # go get github.com/katbyte/terrafmt
          git clone --branch tracking-main --single-branch https://github.com/gdavison/terrafmt terrafmt
          cd terrafmt
          go install
      - run: curl -s https://raw.githubusercontent.com/terraform-linters/tflint/master/install_linux.sh | sh
      - run: |
          find ./aws -type f \( \
            -name 'core_acceptance_test.go' \
            -o -name 'data_source_aws_*_test.go' \
            -o -name 'resource_aws_a*_test.go' \
            -o -name 'resource_aws_b*_test.go' \
            -o -name 'resource_aws_c*_test.go' \
            -o -name 'resource_aws_d*_test.go' \
            -o -name 'resource_aws_e*_test.go' \
            -o -name 'resource_aws_f*_test.go' \
            -o -name 'resource_aws_g*_test.go' \
<<<<<<< HEAD
            -o -name 'resource_aws_o*_test.go' \
            -o -name 'resource_aws_p*_test.go' \
            -o -name 'resource_aws_q*_test.go' \
            -o -name 'resource_aws_r*_test.go' \
            -o -name 'resource_aws_s*_test.go' \
=======
            -o -name 'resource_aws_h*_test.go' \
            -o -name 'resource_aws_i*_test.go' \
            -o -name 'resource_aws_j*_test.go' \
            -o -name 'resource_aws_k*_test.go' \
            -o -name 'resource_aws_l*_test.go' \
            -o -name 'resource_aws_m*_test.go' \
            -o -name 'resource_aws_n*_test.go' \
>>>>>>> 824b48c9
            \) \
            | sort -u \
            | grep -v resource_aws_apigatewayv2_domain_name_test.go \
            | grep -v resource_aws_dynamodb_table_test.go \
            | grep -v resource_aws_ecs_capacity_provider_test.go \
            | grep -v resource_aws_efs_file_system_test.go \
            | grep -v resource_aws_elasticache_cluster_test.go \
<<<<<<< HEAD
            | grep -v resource_aws_quicksight_user_test.go \
            | grep -v resource_aws_s3_bucket_object_test.go \
            | grep -v resource_aws_sns_platform_application_test.go \
=======
            | grep -v resource_aws_kinesis_stream_test.go \
            | grep -v resource_aws_kms_grant_test.go \
            | grep -v resource_aws_lambda_permission_test.go \
>>>>>>> 824b48c9
            | ./scripts/validate-terraform.sh
          <|MERGE_RESOLUTION|>--- conflicted
+++ resolved
@@ -9,12 +9,7 @@
       - .github/workflows/acctest-terraform-lint.yml
       - aws/core_acceptance_test.go
       - aws/data_source_aws_*_test.go
-<<<<<<< HEAD
-      - aws/resource_aws_[a-g]*_test.go
-      - aws/resource_aws_[o-s]*_test.go
-=======
-      - aws/resource_aws_[a-n]*_test.go
->>>>>>> 824b48c9
+      - aws/resource_aws_[a-s]*_test.go
 
 env:
   GO_VERSION: "1.14"
@@ -52,13 +47,6 @@
             -o -name 'resource_aws_e*_test.go' \
             -o -name 'resource_aws_f*_test.go' \
             -o -name 'resource_aws_g*_test.go' \
-<<<<<<< HEAD
-            -o -name 'resource_aws_o*_test.go' \
-            -o -name 'resource_aws_p*_test.go' \
-            -o -name 'resource_aws_q*_test.go' \
-            -o -name 'resource_aws_r*_test.go' \
-            -o -name 'resource_aws_s*_test.go' \
-=======
             -o -name 'resource_aws_h*_test.go' \
             -o -name 'resource_aws_i*_test.go' \
             -o -name 'resource_aws_j*_test.go' \
@@ -66,21 +54,22 @@
             -o -name 'resource_aws_l*_test.go' \
             -o -name 'resource_aws_m*_test.go' \
             -o -name 'resource_aws_n*_test.go' \
->>>>>>> 824b48c9
+            -o -name 'resource_aws_o*_test.go' \
+            -o -name 'resource_aws_p*_test.go' \
+            -o -name 'resource_aws_q*_test.go' \
+            -o -name 'resource_aws_r*_test.go' \
+            -o -name 'resource_aws_s*_test.go' \
             \) \
             | sort -u \
             | grep -v resource_aws_apigatewayv2_domain_name_test.go \
             | grep -v resource_aws_dynamodb_table_test.go \
             | grep -v resource_aws_ecs_capacity_provider_test.go \
             | grep -v resource_aws_efs_file_system_test.go \
-<<<<<<< HEAD
+            | grep -v resource_aws_kinesis_stream_test.go \
+            | grep -v resource_aws_kms_grant_test.go \
             | grep -v resource_aws_quicksight_user_test.go \
             | grep -v resource_aws_s3_bucket_object_test.go \
             | grep -v resource_aws_sns_platform_application_test.go \
-=======
-            | grep -v resource_aws_kinesis_stream_test.go \
-            | grep -v resource_aws_kms_grant_test.go \
->>>>>>> 824b48c9
             | xargs -I {} terrafmt diff --check --quiet --fmtcompat {}
 
   validate-terraform:
@@ -113,13 +102,6 @@
             -o -name 'resource_aws_e*_test.go' \
             -o -name 'resource_aws_f*_test.go' \
             -o -name 'resource_aws_g*_test.go' \
-<<<<<<< HEAD
-            -o -name 'resource_aws_o*_test.go' \
-            -o -name 'resource_aws_p*_test.go' \
-            -o -name 'resource_aws_q*_test.go' \
-            -o -name 'resource_aws_r*_test.go' \
-            -o -name 'resource_aws_s*_test.go' \
-=======
             -o -name 'resource_aws_h*_test.go' \
             -o -name 'resource_aws_i*_test.go' \
             -o -name 'resource_aws_j*_test.go' \
@@ -127,7 +109,11 @@
             -o -name 'resource_aws_l*_test.go' \
             -o -name 'resource_aws_m*_test.go' \
             -o -name 'resource_aws_n*_test.go' \
->>>>>>> 824b48c9
+            -o -name 'resource_aws_o*_test.go' \
+            -o -name 'resource_aws_p*_test.go' \
+            -o -name 'resource_aws_q*_test.go' \
+            -o -name 'resource_aws_r*_test.go' \
+            -o -name 'resource_aws_s*_test.go' \
             \) \
             | sort -u \
             | grep -v resource_aws_apigatewayv2_domain_name_test.go \
@@ -135,14 +121,11 @@
             | grep -v resource_aws_ecs_capacity_provider_test.go \
             | grep -v resource_aws_efs_file_system_test.go \
             | grep -v resource_aws_elasticache_cluster_test.go \
-<<<<<<< HEAD
+            | grep -v resource_aws_kinesis_stream_test.go \
+            | grep -v resource_aws_kms_grant_test.go \
+            | grep -v resource_aws_lambda_permission_test.go \
             | grep -v resource_aws_quicksight_user_test.go \
             | grep -v resource_aws_s3_bucket_object_test.go \
             | grep -v resource_aws_sns_platform_application_test.go \
-=======
-            | grep -v resource_aws_kinesis_stream_test.go \
-            | grep -v resource_aws_kms_grant_test.go \
-            | grep -v resource_aws_lambda_permission_test.go \
->>>>>>> 824b48c9
             | ./scripts/validate-terraform.sh
           